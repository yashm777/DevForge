--- conflicted
+++ resolved
@@ -1,97 +1,92 @@
-import subprocess
-import sys
-import time
-import threading
-from typing import Optional
-from .server_checker import is_server_running, wait_for_server
-import select
-
-def start_server_background(host: str = "localhost", port: int = 8000) -> Optional[subprocess.Popen]:
-    """
-    Start the MCP server in the background.
-
-    Args:
-        host (str): Host to bind to (default: localhost)
-        port (int): Port to bind to (default: 8000)
-
-    Returns:
-        Optional[subprocess.Popen]: Process object if started successfully, None otherwise
-    """
-    try:
-        # Check if server is already running
-        if is_server_running(host, port):
-            return None
-
-        # Start the server in background
-        process = subprocess.Popen(
-            [sys.executable, "-m", "mcp_server.mcp_server", "--host", host, "--port", str(port)],
-            stdout=subprocess.DEVNULL,
-            stderr=subprocess.DEVNULL,
-            start_new_session=True
-        )
-
-        # Wait a bit for the server to start
-        time.sleep(2)
-
-        # Check if server is now running
-        if is_server_running(host, port):
-            return process
-        else:
-            # If server didn't start, try to terminate the process
-            try:
-                process.terminate()
-                process.wait(timeout=20)
-            except:
-                pass
-            return None
-
-    except Exception:
-        return None
-
-def ensure_server_running(host: str = "localhost", port: int = 8000, timeout: int = 60):
-    """
-    Ensure the MCP server is running, starting it if necessary.
-
-    Returns:
-        bool: True if running or started successfully, False otherwise
-    """
-    try:
-        if is_server_running(host, port):
-            return True
-
-        # Start the server in background
-        process = subprocess.Popen(
-            [sys.executable, "-m", "mcp_server.mcp_server", "--host", host, "--port", str(port)],
-            stdout=subprocess.PIPE,
-            stderr=subprocess.PIPE,
-            start_new_session=True
-        )
-
-        # Wait a bit for the server to start
-        time.sleep(2)
-
-        # Check if server is now running
-        if is_server_running(host, port):
-            return True
-        else:
-            # Try to read all output and error (blocking, but with timeout)
-            try:
-                out, err = process.communicate(timeout=5)
-            except Exception as e:
-                out, err = b"", f"Error reading process output: {e}".encode()
-            error_message = f"[MCP Server stdout]:\n{out.decode(errors='ignore')}\n[MCP Server stderr]:\n{err.decode(errors='ignore')}"
-            try:
-                process.terminate()
-                process.wait(timeout=5)
-            except Exception as e:
-                print(f"Error terminating MCP server process: {e}")
-            return False
-
-    except Exception as e:
-        print(f"Exception while starting MCP server: {e}")
-<<<<<<< HEAD
-        return False
-=======
-        return False
-
->>>>>>> a28f337e
+import subprocess
+import sys
+import time
+import threading
+from typing import Optional
+from .server_checker import is_server_running, wait_for_server
+import select
+
+def start_server_background(host: str = "localhost", port: int = 8000) -> Optional[subprocess.Popen]:
+    """
+    Start the MCP server in the background.
+
+    Args:
+        host (str): Host to bind to (default: localhost)
+        port (int): Port to bind to (default: 8000)
+
+    Returns:
+        Optional[subprocess.Popen]: Process object if started successfully, None otherwise
+    """
+    try:
+        # Check if server is already running
+        if is_server_running(host, port):
+            return None
+
+        # Start the server in background
+        process = subprocess.Popen(
+            [sys.executable, "-m", "mcp_server.mcp_server", "--host", host, "--port", str(port)],
+            stdout=subprocess.DEVNULL,
+            stderr=subprocess.DEVNULL,
+            start_new_session=True
+        )
+
+        # Wait a bit for the server to start
+        time.sleep(2)
+
+        # Check if server is now running
+        if is_server_running(host, port):
+            return process
+        else:
+            # If server didn't start, try to terminate the process
+            try:
+                process.terminate()
+                process.wait(timeout=20)
+            except:
+                pass
+            return None
+
+    except Exception:
+        return None
+
+def ensure_server_running(host: str = "localhost", port: int = 8000, timeout: int = 60):
+    """
+    Ensure the MCP server is running, starting it if necessary.
+
+    Returns:
+        bool: True if running or started successfully, False otherwise
+    """
+    try:
+        if is_server_running(host, port):
+            return True
+
+        # Start the server in background
+        process = subprocess.Popen(
+            [sys.executable, "-m", "mcp_server.mcp_server", "--host", host, "--port", str(port)],
+            stdout=subprocess.PIPE,
+            stderr=subprocess.PIPE,
+            start_new_session=True
+        )
+
+        # Wait a bit for the server to start
+        time.sleep(2)
+
+        # Check if server is now running
+        if is_server_running(host, port):
+            return True
+        else:
+            # Try to read all output and error (blocking, but with timeout)
+            try:
+                out, err = process.communicate(timeout=5)
+            except Exception as e:
+                out, err = b"", f"Error reading process output: {e}".encode()
+            error_message = f"[MCP Server stdout]:\n{out.decode(errors='ignore')}\n[MCP Server stderr]:\n{err.decode(errors='ignore')}"
+            try:
+                process.terminate()
+                process.wait(timeout=5)
+            except Exception as e:
+                print(f"Error terminating MCP server process: {e}")
+            return False
+
+    except Exception as e:
+        print(f"Exception while starting MCP server: {e}")
+        return False