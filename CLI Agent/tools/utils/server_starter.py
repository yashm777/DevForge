import subprocess
import sys
import time
import threading
from typing import Optional
from .server_checker import is_server_running, wait_for_server

def start_server_background(host: str = "localhost", port: int = 8000) -> Optional[subprocess.Popen]:
    """
    Start the MCP server in the background.
    
    Args:
        host (str): Host to bind to (default: localhost)
        port (int): Port to bind to (default: 8000)
        
    Returns:
        Optional[subprocess.Popen]: Process object if started successfully, None otherwise
    """
    try:
        # Check if server is already running
        if is_server_running(host, port):
            return None
            
        # Start the server in background
        process = subprocess.Popen(
            [sys.executable, "-m", "mcp_server.mcp_server", "--host", host, "--port", str(port)],
            stdout=subprocess.DEVNULL,
            stderr=subprocess.DEVNULL,
            start_new_session=True
        )
        
        # Wait a bit for the server to start
        time.sleep(2)
        
        # Check if server is now running
        if is_server_running(host, port):
            return process
        else:
            # If server didn't start, try to terminate the process
            try:
                process.terminate()
                process.wait(timeout=20)
            except:
                pass
            return None
            
    except Exception:
        return None

def ensure_server_running(host: str = "localhost", port: int = 8000, timeout: int = 60):
    """
    Ensure the MCP server is running, starting it if necessary.

    Returns:
        (bool, str|None): (True, None) if running, (False, error_message) if failed
    """
    try:
        if is_server_running(host, port):
<<<<<<< HEAD
            return True

        # Start the server in background
=======
            return True, None

>>>>>>> be9c768d
        process = subprocess.Popen(
            [sys.executable, "-m", "mcp_server.mcp_server", "--host", host, "--port", str(port)],
            stdout=subprocess.PIPE,
            stderr=subprocess.PIPE,
            start_new_session=True
        )

<<<<<<< HEAD
        # Wait a bit for the server to start
        time.sleep(2)

        # Check if server is now running
        if is_server_running(host, port):
            return True
=======
        time.sleep(2)

        if is_server_running(host, port):
            return True, None
>>>>>>> be9c768d
        else:
            try:
                out, err = process.communicate(timeout=5)
                error_message = f"[MCP Server stdout]:\n{out.decode(errors='ignore')}\n[MCP Server stderr]:\n{err.decode(errors='ignore')}"
                process.terminate()
                process.wait(timeout=5)
            except Exception as e:
<<<<<<< HEAD
                print(f"Error terminating MCP server process: {e}")
            return False

    except Exception as e:
        print(f"Exception while starting MCP server: {e}")
        return False

=======
                error_message = f"Error terminating MCP server process: {e}"
            return False, error_message

    except Exception as e:
        return False, f"Exception while starting MCP server: {e}"
>>>>>>> be9c768d
<|MERGE_RESOLUTION|>--- conflicted
+++ resolved
@@ -1,108 +1,84 @@
-import subprocess
-import sys
-import time
-import threading
-from typing import Optional
-from .server_checker import is_server_running, wait_for_server
-
-def start_server_background(host: str = "localhost", port: int = 8000) -> Optional[subprocess.Popen]:
-    """
-    Start the MCP server in the background.
-    
-    Args:
-        host (str): Host to bind to (default: localhost)
-        port (int): Port to bind to (default: 8000)
-        
-    Returns:
-        Optional[subprocess.Popen]: Process object if started successfully, None otherwise
-    """
-    try:
-        # Check if server is already running
-        if is_server_running(host, port):
-            return None
-            
-        # Start the server in background
-        process = subprocess.Popen(
-            [sys.executable, "-m", "mcp_server.mcp_server", "--host", host, "--port", str(port)],
-            stdout=subprocess.DEVNULL,
-            stderr=subprocess.DEVNULL,
-            start_new_session=True
-        )
-        
-        # Wait a bit for the server to start
-        time.sleep(2)
-        
-        # Check if server is now running
-        if is_server_running(host, port):
-            return process
-        else:
-            # If server didn't start, try to terminate the process
-            try:
-                process.terminate()
-                process.wait(timeout=20)
-            except:
-                pass
-            return None
-            
-    except Exception:
-        return None
-
-def ensure_server_running(host: str = "localhost", port: int = 8000, timeout: int = 60):
-    """
-    Ensure the MCP server is running, starting it if necessary.
-
-    Returns:
-        (bool, str|None): (True, None) if running, (False, error_message) if failed
-    """
-    try:
-        if is_server_running(host, port):
-<<<<<<< HEAD
-            return True
-
-        # Start the server in background
-=======
-            return True, None
-
->>>>>>> be9c768d
-        process = subprocess.Popen(
-            [sys.executable, "-m", "mcp_server.mcp_server", "--host", host, "--port", str(port)],
-            stdout=subprocess.PIPE,
-            stderr=subprocess.PIPE,
-            start_new_session=True
-        )
-
-<<<<<<< HEAD
-        # Wait a bit for the server to start
-        time.sleep(2)
-
-        # Check if server is now running
-        if is_server_running(host, port):
-            return True
-=======
-        time.sleep(2)
-
-        if is_server_running(host, port):
-            return True, None
->>>>>>> be9c768d
-        else:
-            try:
-                out, err = process.communicate(timeout=5)
-                error_message = f"[MCP Server stdout]:\n{out.decode(errors='ignore')}\n[MCP Server stderr]:\n{err.decode(errors='ignore')}"
-                process.terminate()
-                process.wait(timeout=5)
-            except Exception as e:
-<<<<<<< HEAD
-                print(f"Error terminating MCP server process: {e}")
-            return False
-
-    except Exception as e:
-        print(f"Exception while starting MCP server: {e}")
-        return False
-
-=======
-                error_message = f"Error terminating MCP server process: {e}"
-            return False, error_message
-
-    except Exception as e:
-        return False, f"Exception while starting MCP server: {e}"
->>>>>>> be9c768d
+import subprocess
+import sys
+import time
+import threading
+from typing import Optional
+from .server_checker import is_server_running, wait_for_server
+
+def start_server_background(host: str = "localhost", port: int = 8000) -> Optional[subprocess.Popen]:
+    """
+    Start the MCP server in the background.
+    
+    Args:
+        host (str): Host to bind to (default: localhost)
+        port (int): Port to bind to (default: 8000)
+        
+    Returns:
+        Optional[subprocess.Popen]: Process object if started successfully, None otherwise
+    """
+    try:
+        # Check if server is already running
+        if is_server_running(host, port):
+            return None
+            
+        # Start the server in background
+        process = subprocess.Popen(
+            [sys.executable, "-m", "mcp_server.mcp_server", "--host", host, "--port", str(port)],
+            stdout=subprocess.DEVNULL,
+            stderr=subprocess.DEVNULL,
+            start_new_session=True
+        )
+        
+        # Wait a bit for the server to start
+        time.sleep(2)
+        
+        # Check if server is now running
+        if is_server_running(host, port):
+            return process
+        else:
+            # If server didn't start, try to terminate the process
+            try:
+                process.terminate()
+                process.wait(timeout=20)
+            except:
+                pass
+            return None
+            
+    except Exception:
+        return None
+
+def ensure_server_running(host: str = "localhost", port: int = 8000, timeout: int = 60):
+    """
+    Ensure the MCP server is running, starting it if necessary.
+
+    Returns:
+        (bool, str|None): (True, None) if running, (False, error_message) if failed
+    """
+    try:
+        if is_server_running(host, port):
+            return True, None
+
+        # Start the server in background
+        process = subprocess.Popen(
+            [sys.executable, "-m", "mcp_server.mcp_server", "--host", host, "--port", str(port)],
+            stdout=subprocess.PIPE,
+            stderr=subprocess.PIPE,
+            start_new_session=True
+        )
+
+        time.sleep(2)
+
+        if is_server_running(host, port):
+            return True, None
+        else:
+            try:
+                out, err = process.communicate(timeout=5)
+                error_message = f"[MCP Server stdout]:\n{out.decode(errors='ignore')}\n[MCP Server stderr]:\n{err.decode(errors='ignore')}"
+                process.terminate()
+                process.wait(timeout=5)
+            except Exception as e:
+                error_message = f"Error terminating MCP server process: {e}"
+            return False, error_message
+
+    except Exception as e:
+        return False, f"Exception while starting MCP server: {e}"