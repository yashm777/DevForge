import subprocess
import shutil
import logging
import os
from tools.utils.name_resolver import resolve_tool_name, SDKMAN_TOOLS
from tools.utils.os_utils import (
    get_linux_distro,
    get_available_package_manager,
    is_sudo_available,
    is_snap_available,
)

logger = logging.getLogger(__name__)

def is_package_installed(pkg_name: str, pkg_manager: str) -> bool:
    try:
        if pkg_manager == "apt":
            result = subprocess.run(
                ["dpkg-query", "-W", "-f=${Status}", pkg_name],
                capture_output=True, text=True
            )
            return "install ok installed" in result.stdout
        elif pkg_manager == "snap":
            result = subprocess.run(
                ["snap", "list", pkg_name],
                capture_output=True, text=True
            )
            return pkg_name in result.stdout
        return True  
    except Exception as e:
        logger.warning(f"Failed to check if {pkg_name} is installed: {e}")
        return False

def run_uninstall_cmd(tool_name: str, manager: str) -> bool:
    try:
        if manager == "apt":
            cmd = ["apt-get", "purge", "-y", tool_name]
        elif manager == "snap" and is_snap_available():
            cmd = ["snap", "remove", tool_name]
        else:
            logger.warning(f"Unsupported or unavailable package manager: {manager}")
            return False

        if is_sudo_available():
            cmd.insert(0, "sudo")

        result = subprocess.run(cmd, capture_output=True, text=True)
        if result.returncode == 0:
            logger.info(f"{tool_name} uninstalled successfully.")
            return True
        else:
            logger.error(f"Failed to uninstall {tool_name}: {result.stderr.strip() or result.stdout.strip()}")
            return False
    except Exception as e:
        logger.exception(f"Exception during uninstall: {e}")
        return False

def is_sdkman_available() -> bool:
    return shutil.which("sdk") is not None or os.path.exists(os.path.expanduser("~/.sdkman/bin/sdk"))

def uninstall_with_sdkman(candidate: str, version: str = None) -> dict:
    try:
        cmd = ["sdk", "uninstall", candidate]
        if version and version != "latest":
            cmd.append(version)
        result = subprocess.run(cmd, capture_output=True, text=True)
        if result.returncode == 0:
            return {"status": "success", "message": f"Uninstalled {candidate} {version or ''} via SDKMAN!".strip()}
        else:
            return {"status": "error", "message": result.stderr or result.stdout}
    except Exception as e:
        return {"status": "error", "message": f"SDKMAN! uninstall failed: {e}"}

def uninstall_linux_tool(tool: str, version: str | None = None):
    success, failed = [], []

    distro = get_linux_distro()
    pkg_manager = get_available_package_manager()

    if not pkg_manager:
        return {"status": "error", "message": "No supported package manager found."}

    resolved = resolve_tool_name(tool, "linux", context="uninstall", version=version)
    pkg_name = resolved["name"]
    logger.info(f"Resolved uninstall package: {pkg_name}")

    # --- SDKMAN! support for specific tools ---
    sdkman_candidate = resolved.get("sdkman_candidate") or SDKMAN_TOOLS.get(tool.lower())
    if sdkman_candidate and is_sdkman_available():
        sdkman_result = uninstall_with_sdkman(sdkman_candidate, version)
        if sdkman_result["status"] == "success":
            return sdkman_result
        else:
            logger.warning(f"SDKMAN! uninstall failed or not found for {sdkman_candidate}, falling back to system package managers.")

<<<<<<< HEAD
        for pkg in combined_packages:
            if is_package_installed(pkg, pkg_manager):
                if run_uninstall_cmd(pkg, pkg_manager):
                    success.append(pkg)
                else:
                    failed.append(pkg)
            else:
                logger.info(f"{pkg} is not installed. Skipping.")
    else:
        related_packages = [pkg_name]
        if is_package_installed(pkg_name, pkg_manager):
            for pkg in related_packages:
                if run_uninstall_cmd(pkg, pkg_manager):
                    success.append(pkg)
                else:
                    failed.append(pkg)
        elif is_snap_available():
            # Try snap uninstall if not found in apt/dnf
            if is_package_installed(pkg_name, "snap"):
                if run_uninstall_cmd(pkg_name, "snap"):
                    success.append(pkg_name)
                else:
                    failed.append(pkg_name)
            else:
                logger.info(f"{pkg_name} is not installed via snap. Skipping.")
                failed.append(pkg_name)
=======
    # Generic uninstall for all other tools (including non-SDKMAN! Java)
    if is_package_installed(pkg_name, pkg_manager):
        if run_uninstall_cmd(pkg_name, pkg_manager):
            success.append(pkg_name)
>>>>>>> 473ca339
        else:
            failed.append(pkg_name)
    else:
        logger.info(f"{pkg_name} is not installed. Skipping.")
        failed.append(pkg_name)

    if failed:
        return {
            "status": "partial" if success else "error",
            "message": f"Uninstall finished. Success: {success}. Failed: {failed}"
        }
    else:
        return {
            "status": "success",
            "message": f"Uninstalled: {success}" if success else f"Nothing to uninstall. Packages not found."
<<<<<<< HEAD
        }
=======
        }

>>>>>>> 473ca339
<|MERGE_RESOLUTION|>--- conflicted
+++ resolved
@@ -72,7 +72,7 @@
         return {"status": "error", "message": f"SDKMAN! uninstall failed: {e}"}
 
 def uninstall_linux_tool(tool: str, version: str | None = None):
-    success, failed = [], []
+    success, failed = []
 
     distro = get_linux_distro()
     pkg_manager = get_available_package_manager()
@@ -93,39 +93,10 @@
         else:
             logger.warning(f"SDKMAN! uninstall failed or not found for {sdkman_candidate}, falling back to system package managers.")
 
-<<<<<<< HEAD
-        for pkg in combined_packages:
-            if is_package_installed(pkg, pkg_manager):
-                if run_uninstall_cmd(pkg, pkg_manager):
-                    success.append(pkg)
-                else:
-                    failed.append(pkg)
-            else:
-                logger.info(f"{pkg} is not installed. Skipping.")
-    else:
-        related_packages = [pkg_name]
-        if is_package_installed(pkg_name, pkg_manager):
-            for pkg in related_packages:
-                if run_uninstall_cmd(pkg, pkg_manager):
-                    success.append(pkg)
-                else:
-                    failed.append(pkg)
-        elif is_snap_available():
-            # Try snap uninstall if not found in apt/dnf
-            if is_package_installed(pkg_name, "snap"):
-                if run_uninstall_cmd(pkg_name, "snap"):
-                    success.append(pkg_name)
-                else:
-                    failed.append(pkg_name)
-            else:
-                logger.info(f"{pkg_name} is not installed via snap. Skipping.")
-                failed.append(pkg_name)
-=======
     # Generic uninstall for all other tools (including non-SDKMAN! Java)
     if is_package_installed(pkg_name, pkg_manager):
         if run_uninstall_cmd(pkg_name, pkg_manager):
             success.append(pkg_name)
->>>>>>> 473ca339
         else:
             failed.append(pkg_name)
     else:
@@ -141,9 +112,4 @@
         return {
             "status": "success",
             "message": f"Uninstalled: {success}" if success else f"Nothing to uninstall. Packages not found."
-<<<<<<< HEAD
-        }
-=======
-        }
-
->>>>>>> 473ca339
+        }