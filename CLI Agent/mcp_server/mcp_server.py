# --- File: mcpserver.py ---
from fastapi import FastAPI, Request
from fastapi.responses import JSONResponse
import uvicorn
import platform
import os
import subprocess
import logging
import time
from datetime import datetime
from collections import deque
from tools.code_generator import generate_code
from tools.installers.mac import install_mac_tool
from tools.installers.windows import install_windows_tool, install_windows_tool_by_id
from tools.installers.linux import install_linux_tool
from tools.uninstallers.mac import uninstall_mac_tool
from tools.uninstallers.windows import uninstall_windows_tool
from tools.uninstallers.linux import uninstall_linux_tool
from tools.version_checkers.mac import check_version as check_version_mac
from tools.version_checkers.windows import check_version as check_version_windows
from tools.version_checkers.linux import check_version as check_version_linux
from tools.upgraders.mac import handle_tool_mac
from tools.upgraders.windows import handle_tool as handle_tool_windows
from tools.upgraders.linux import handle_tool as handle_tool_linux
from tools.git_configurator.mac import perform_git_setup as perform_git_setup_mac
from tools.git_configurator.linux import perform_git_setup as perform_git_setup_linux
import traceback

# Configure logging
logging.basicConfig(level=logging.INFO)
logger = logging.getLogger(__name__)

# In-memory log storage
server_logs = deque(maxlen=1000)  # Keep last 1000 log entries

def add_log_entry(level: str, message: str, details: dict = None):
    """Add a log entry to the in-memory log storage"""
    timestamp = datetime.now().strftime("%Y-%m-%d %H:%M:%S")
    log_entry = {
        "timestamp": timestamp,
        "level": level,
        "message": message,
        "details": details or {}
    }
    server_logs.append(log_entry)
    # Also log to console for debugging
    logger.info(f"[{timestamp}] {level.upper()}: {message}")

app = FastAPI()

# --- Dispatcher Functions ---
def install_tool(tool, version="latest"):
    add_log_entry("INFO", f"Install request for tool: {tool} (version: {version})")
    os_type = platform.system().lower()
    if os_type == "windows":
        result = install_windows_tool(tool, version)
    elif os_type == "darwin":
        result = install_mac_tool(tool, version)
    elif os_type == "linux":
        result = install_linux_tool(tool,version)
    else:
        result = {"status": "error", "message": f"Unsupported OS: {os_type}"}
    
    add_log_entry("INFO", f"Install result for {tool}: {result.get('status', 'unknown')}")
    return result

def install_tool_by_id(package_id, version="latest"):
    """Install a specific package by its ID"""
    add_log_entry("INFO", f"Install by ID request for package: {package_id} (version: {version})")
    os_type = platform.system().lower()
    if os_type == "windows":
        result = install_windows_tool_by_id(package_id, version)
    elif os_type == "darwin":
        result = install_mac_tool(package_id, version)  # Mac doesn't have by_id function yet
    elif os_type == "linux":
        result = install_linux_tool(package_id,version)  # Linux doesn't have by_id function yet
    else:
        result = {"status": "error", "message": f"Unsupported OS: {os_type}"}
    
    add_log_entry("INFO", f"Install by ID result for {package_id}: {result.get('status', 'unknown')}")
    return result

def uninstall_tool(tool):
    add_log_entry("INFO", f"Uninstall request for tool: {tool}")
    os_type = platform.system().lower()
    if os_type == "windows":
        result = uninstall_windows_tool(tool)
    elif os_type == "darwin":
        result = uninstall_mac_tool(tool)
    elif os_type == "linux":
        result = uninstall_linux_tool(tool)
    else:
        result = {"status": "error", "message": f"Unsupported OS: {os_type}"}
    
    add_log_entry("INFO", f"Uninstall result for {tool}: {result.get('status', 'unknown')}")
    return result

def check_version(tool, version="latest"):
    add_log_entry("INFO", f"Version check request for tool: {tool}")
    os_type = platform.system().lower()
    if os_type == "windows":
        result = check_version_windows(tool, version)
    elif os_type == "darwin":
        result = check_version_mac(tool, version)
    elif os_type == "linux":
        result = check_version_linux(tool, version)
    else:
        result = {"status": "error", "message": f"Unsupported OS: {os_type}"}
    
    add_log_entry("INFO", f"Version check result for {tool}: {result.get('status', 'unknown')}")
    return result

def upgrade_tool(tool, version="latest"):
    add_log_entry("INFO", f"Upgrade request for tool: {tool} (version: {version})")
    os_type = platform.system().lower()
    if os_type == "windows":
        result = handle_tool_windows(tool, version)
    elif os_type == "darwin":
        result = handle_tool_mac(tool, version)
    elif os_type == "linux":
        result = handle_tool_linux(tool, version)
    else:
        result = {"status": "error", "message": f"Unsupported OS: {os_type}"}
    
    add_log_entry("INFO", f"Upgrade result for {tool}: {result.get('status', 'unknown')}")
    return result

def get_system_info():
    add_log_entry("INFO", "System info request")
    result = {
        "os_type": platform.system(),
        "os_version": platform.version(),
        "machine": platform.machine(),
        "python_version": platform.python_version(),
        "cwd": os.getcwd(),
        "user": os.getenv("USERNAME") or os.getenv("USER") or "unknown"
    }
    add_log_entry("INFO", "System info provided")
    return result

def get_server_logs(lines: int = 50):
    """Get the last N log entries"""
    return list(server_logs)[-lines:]

<<<<<<< HEAD
def handle_system_config(tool, action="check", value=None):
    os_type = platform.system().lower()
    if os_type == "windows":
        from tools.system_config import windows as sys_tool
    elif os_type == "linux":
        from tools.system_config import linux as sys_tool
    else:
        return {"status": "error", "message": f"System config tools not implemented for {os_type}"}

    if action == "check":
        return sys_tool.check_env_variable(tool)
    elif action == "set":
        return sys_tool.set_env_variable(tool, value)
    elif action == "append_to_path":
        return sys_tool.append_to_path(tool)
    elif action == "remove_from_path":
        return sys_tool.remove_from_path(tool)
    elif action == "is_port_open":
        try:
            return sys_tool.is_port_open(int(tool))
        except ValueError:
            return {"status": "error", "message": "Port must be an integer"}
    elif action == "is_service_running":
        return sys_tool.is_service_running(tool)
    elif action == "remove_env":
        return sys_tool.remove_env_variable(tool)
    elif action == "list_env":
        return sys_tool.list_env_variables()
    else:
        return {"status": "error", "message": f"Unknown system_config action: {action}"}

=======
def git_setup_dispatcher(action, repo_url="", branch="", username="", email="", dest_dir=""):
    os_type = platform.system().lower()
    if os_type == "darwin":
        return perform_git_setup_mac(
            action=action,
            repo_url=repo_url,
            branch=branch,
            username=username,
            email=email,
            dest_dir=dest_dir
        )
    elif os_type == "linux":
        return perform_git_setup_linux(
            action=action,
            repo_url=repo_url,
            branch=branch,
            username=username,
            email=email,
            dest_dir=dest_dir
        )
    else:
        return {"status": "error", "message": f"Git setup is not supported on OS: {os_type}"}
>>>>>>> 5650fbd4

# Task dispatch dictionary
task_handlers = {
    "install": install_tool,
    "install_by_id": install_tool_by_id,
    "uninstall": uninstall_tool,
    "update": upgrade_tool,
    "upgrade": upgrade_tool,
    "version": check_version,
<<<<<<< HEAD
    "system_config": handle_system_config,
=======
    "git_setup": git_setup_dispatcher, 
>>>>>>> 5650fbd4
}

@app.post("/mcp/")
async def mcp_endpoint(request: Request):
    try:
        req = await request.json()
        add_log_entry("INFO", f"Incoming MCP request: {req.get('method', 'unknown')}", {"request": req})

        method = req.get("method")
        params = req.get("params", {})
        id_ = req.get("id")

        logger.info(f"Method: {method}, Params: {params}")

        result = None
        if method == "tool_action_wrapper":
            task = params.get("task")
<<<<<<< HEAD
            tool = params.get("tool_name")
            version = params.get("version", "latest")

            handler = task_handlers.get(task)
            
            if handler:
                # uninstall_tool expects only tool param, others also get version
                if task == "system_config":
                    action = params.get("action", "check")
                    value = params.get("value", None)
                    result = handler(tool, action, value)
                elif task == "uninstall":
                    result = handler(tool)
=======
            # --- Handle git_setup separately ---
            if task == "git_setup":
                action = params.get("action")
                repo_url = params.get("repo_url", "")
                branch = params.get("branch", "")
                username = params.get("username", "")
                email = params.get("email", "")
                dest_dir = params.get("dest_dir", "")
                os_type = platform.system().lower()

                # Minimal input validation
                missing_fields = []
                if not action:
                    missing_fields.append("action")
                if action == "clone" and not repo_url:
                    missing_fields.append("repo_url")
                if action == "switch_branch" and (not dest_dir or not branch):
                    if not dest_dir:
                        missing_fields.append("dest_dir")
                    if not branch:
                        missing_fields.append("branch")
                if action == "generate_ssh_key" and not email:
                    missing_fields.append("email")

                if missing_fields:
                    result = {
                        "status": "error",
                        "action": action,
                        "message": f"Missing required fields: {', '.join(missing_fields)}"
                    }
>>>>>>> 5650fbd4
                else:
                    try:
                        if os_type == "darwin":
                            git_result = perform_git_setup_mac(
                                action=action,
                                repo_url=repo_url,
                                branch=branch,
                                username=username,
                                email=email,
                                dest_dir=dest_dir
                            )
                        elif os_type == "linux":
                            git_result = perform_git_setup_linux(
                                action=action,
                                repo_url=repo_url,
                                branch=branch,
                                username=username,
                                email=email,
                                dest_dir=dest_dir
                            )
                        else:
                            git_result = {"status": "error", "message": f"Git setup is not supported on OS: {os_type}"}

                        # Wrap result in a consistent payload
                        if isinstance(git_result, dict):
                            details = git_result.copy()
                        else:
                            details = {"result": str(git_result)}

                        result = {
                            "status": "error" if details.get("status") == "error" else "success",
                            "action": action,
                            "details": details
                        }
                        add_log_entry("INFO", f"Git setup action '{action}' result: {result['status']}", {"action": action, "details": details})
                    except Exception as e:
                        result = {
                            "status": "error",
                            "action": action,
                            "message": str(e)
                        }
                        add_log_entry("ERROR", f"Git setup action '{action}' failed: {str(e)}", {"action": action})
            else:
                tool = params.get("tool_name")
                version = params.get("version", "latest")
                handler = task_handlers.get(task)
                if handler:
                    if task == "uninstall":
                        result = handler(tool)
                    elif task == "install_by_id":
                        package_id = params.get("package_id")
                        result = handler(package_id, version)
                    elif task == "git_setup":
                        result = handler(
                            action=params.get("action"),
                            repo_url=params.get("repo_url", ""),
                            branch=params.get("branch", ""),
                            username=params.get("username", ""),
                            email=params.get("email", ""),
                            dest_dir=params.get("dest_dir", "")
                        )
                    else:
                        result = handler(tool, version)
                else:
                    result = {"status": "error", "message": f"Unknown task: {task}"}

        elif method == "generate_code":
            description = params.get("description")
            result = generate_code(description)

        elif method == "info://server":
            result = get_system_info()

        elif method == "get_logs":
            lines = params.get("lines", 50)
            result = {"logs": get_server_logs(lines)}

        else:
            result = {"status": "error", "message": f"Unknown method: {method}"}

        add_log_entry("INFO", f"MCP response for {method}: {result.get('status', 'success')}")
        return JSONResponse(
            content={
                "jsonrpc": "2.0",
                "id": id_,
                "result": result
            },
            media_type="application/json"
        )
    except Exception as e:
        # Log the full traceback for debugging
        error_msg = f"Exception in mcp_endpoint: {e}"
        add_log_entry("ERROR", error_msg, {"traceback": traceback.format_exc()})
        logger.error(f"Exception in mcp_endpoint: {e}\n{traceback.format_exc()}")

        # Return a JSON error response
        return JSONResponse(
            status_code=500,
            content={
                "jsonrpc": "2.0",
                "id": None,
                "error": {
                    "code": 500,
                    "message": f"Internal Server Error: {str(e)}"
                }
            },
            media_type="application/json"
        )

def main():
    """Main entry point for the MCP server."""
    import argparse
    parser = argparse.ArgumentParser(description="Start the MCP server")
    parser.add_argument("--host", default="localhost", help="Host to bind to")
    parser.add_argument("--port", type=int, default=8000, help="Port to bind to")
    args = parser.parse_args()

    add_log_entry("INFO", f"Starting MCP server on {args.host}:{args.port}")
    logger.info(f"Starting MCP server on {args.host}:{args.port}")
    uvicorn.run("mcp_server.mcp_server:app", host=args.host, port=args.port, reload=False)

if __name__ == "__main__":
    main()<|MERGE_RESOLUTION|>--- conflicted
+++ resolved
@@ -142,7 +142,7 @@
     """Get the last N log entries"""
     return list(server_logs)[-lines:]
 
-<<<<<<< HEAD
+
 def handle_system_config(tool, action="check", value=None):
     os_type = platform.system().lower()
     if os_type == "windows":
@@ -174,7 +174,7 @@
     else:
         return {"status": "error", "message": f"Unknown system_config action: {action}"}
 
-=======
+
 def git_setup_dispatcher(action, repo_url="", branch="", username="", email="", dest_dir=""):
     os_type = platform.system().lower()
     if os_type == "darwin":
@@ -197,7 +197,7 @@
         )
     else:
         return {"status": "error", "message": f"Git setup is not supported on OS: {os_type}"}
->>>>>>> 5650fbd4
+
 
 # Task dispatch dictionary
 task_handlers = {
@@ -207,11 +207,8 @@
     "update": upgrade_tool,
     "upgrade": upgrade_tool,
     "version": check_version,
-<<<<<<< HEAD
     "system_config": handle_system_config,
-=======
     "git_setup": git_setup_dispatcher, 
->>>>>>> 5650fbd4
 }
 
 @app.post("/mcp/")
@@ -227,24 +224,10 @@
         logger.info(f"Method: {method}, Params: {params}")
 
         result = None
+
         if method == "tool_action_wrapper":
             task = params.get("task")
-<<<<<<< HEAD
-            tool = params.get("tool_name")
-            version = params.get("version", "latest")
-
-            handler = task_handlers.get(task)
-            
-            if handler:
-                # uninstall_tool expects only tool param, others also get version
-                if task == "system_config":
-                    action = params.get("action", "check")
-                    value = params.get("value", None)
-                    result = handler(tool, action, value)
-                elif task == "uninstall":
-                    result = handler(tool)
-=======
-            # --- Handle git_setup separately ---
+
             if task == "git_setup":
                 action = params.get("action")
                 repo_url = params.get("repo_url", "")
@@ -274,7 +257,6 @@
                         "action": action,
                         "message": f"Missing required fields: {', '.join(missing_fields)}"
                     }
->>>>>>> 5650fbd4
                 else:
                     try:
                         if os_type == "darwin":
@@ -298,18 +280,12 @@
                         else:
                             git_result = {"status": "error", "message": f"Git setup is not supported on OS: {os_type}"}
 
-                        # Wrap result in a consistent payload
-                        if isinstance(git_result, dict):
-                            details = git_result.copy()
-                        else:
-                            details = {"result": str(git_result)}
-
                         result = {
-                            "status": "error" if details.get("status") == "error" else "success",
+                            "status": "error" if git_result.get("status") == "error" else "success",
                             "action": action,
-                            "details": details
+                            "details": git_result
                         }
-                        add_log_entry("INFO", f"Git setup action '{action}' result: {result['status']}", {"action": action, "details": details})
+                        add_log_entry("INFO", f"Git setup action '{action}' result: {result['status']}", {"action": action, "details": git_result})
                     except Exception as e:
                         result = {
                             "status": "error",
@@ -317,25 +293,22 @@
                             "message": str(e)
                         }
                         add_log_entry("ERROR", f"Git setup action '{action}' failed: {str(e)}", {"action": action})
+
             else:
                 tool = params.get("tool_name")
                 version = params.get("version", "latest")
                 handler = task_handlers.get(task)
+
                 if handler:
-                    if task == "uninstall":
+                    if task == "system_config":
+                        action = params.get("action", "check")
+                        value = params.get("value", None)
+                        result = handler(tool, action, value)
+                    elif task == "uninstall":
                         result = handler(tool)
                     elif task == "install_by_id":
                         package_id = params.get("package_id")
                         result = handler(package_id, version)
-                    elif task == "git_setup":
-                        result = handler(
-                            action=params.get("action"),
-                            repo_url=params.get("repo_url", ""),
-                            branch=params.get("branch", ""),
-                            username=params.get("username", ""),
-                            email=params.get("email", ""),
-                            dest_dir=params.get("dest_dir", "")
-                        )
                     else:
                         result = handler(tool, version)
                 else:
@@ -364,13 +337,12 @@
             },
             media_type="application/json"
         )
+
     except Exception as e:
-        # Log the full traceback for debugging
         error_msg = f"Exception in mcp_endpoint: {e}"
         add_log_entry("ERROR", error_msg, {"traceback": traceback.format_exc()})
         logger.error(f"Exception in mcp_endpoint: {e}\n{traceback.format_exc()}")
 
-        # Return a JSON error response
         return JSONResponse(
             status_code=500,
             content={
