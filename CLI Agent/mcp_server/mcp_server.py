--- conflicted
+++ resolved
@@ -242,11 +242,7 @@
     "system_config": handle_system_config,
     "install_vscode_extension": install_vscode_extension,
     "uninstall_vscode_extension": uninstall_vscode_extension,
-<<<<<<< HEAD
     "git_setup": handle_git_setup,
-
-=======
->>>>>>> cc46e6a2
 }
 
 @app.post("/mcp/")
@@ -281,7 +277,6 @@
                 elif task == "uninstall_vscode_extension":
                     extension_id = params.get("extension_id") or params.get("tool_name")
                     result = handler(extension_id)
-<<<<<<< HEAD
                 elif task == "git_setup":
                     action = params.get("action")
                     repo_url = params.get("repo_url", "")
@@ -291,8 +286,6 @@
                     dest_dir = params.get("dest_dir", "")
                     pat = params.get("pat", "")
                     result = handler(action, repo_url, branch, username, email, dest_dir, pat)
-=======
->>>>>>> cc46e6a2
                 else:
                     tool = params.get("tool_name")
                     version = params.get("version", "latest")
