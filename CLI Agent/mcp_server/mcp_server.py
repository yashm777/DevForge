--- conflicted
+++ resolved
@@ -1,219 +1,3 @@
-# --- File: mcpserver.py ---
-from fastapi import FastAPI, Request
-from fastapi.responses import JSONResponse
-import uvicorn
-import platform
-import os
-import subprocess
-import logging
-import time
-from datetime import datetime
-from collections import deque
-from tools.code_generator import generate_code
-from tools.installers.mac import install_mac_tool
-from tools.installers.windows import install_windows_tool, install_windows_tool_by_id
-from tools.installers.linux import install_linux_tool
-from tools.uninstallers.mac import uninstall_mac_tool
-from tools.uninstallers.windows import uninstall_windows_tool
-from tools.uninstallers.linux import uninstall_linux_tool
-from tools.version_checkers.mac import check_version as check_version_mac
-from tools.version_checkers.windows import check_version as check_version_windows
-from tools.version_checkers.linux import check_version as check_version_linux
-from tools.upgraders.mac import handle_tool_mac
-from tools.upgraders.windows import handle_tool as handle_tool_windows
-from tools.upgraders.linux import handle_tool as handle_tool_linux
-from tools.git_configurator.mac import perform_git_setup as perform_git_setup_mac
-from tools.git_configurator.linux import perform_git_setup as perform_git_setup_linux
-import traceback
-
-# Configure logging
-logging.basicConfig(level=logging.INFO)
-logger = logging.getLogger(__name__)
-
-# In-memory log storage
-server_logs = deque(maxlen=1000)  # Keep last 1000 log entries
-
-def add_log_entry(level: str, message: str, details: dict = None):
-    """Add a log entry to the in-memory log storage"""
-    timestamp = datetime.now().strftime("%Y-%m-%d %H:%M:%S")
-    log_entry = {
-        "timestamp": timestamp,
-        "level": level,
-        "message": message,
-        "details": details or {}
-    }
-    server_logs.append(log_entry)
-    # Also log to console for debugging
-    logger.info(f"[{timestamp}] {level.upper()}: {message}")
-
-app = FastAPI()
-
-# --- Dispatcher Functions ---
-def install_tool(tool, version="latest"):
-    add_log_entry("INFO", f"Install request for tool: {tool} (version: {version})")
-    os_type = platform.system().lower()
-    if os_type == "windows":
-        result = install_windows_tool(tool, version)
-    elif os_type == "darwin":
-        result = install_mac_tool(tool, version)
-    elif os_type == "linux":
-        result = install_linux_tool(tool,version)
-    else:
-        result = {"status": "error", "message": f"Unsupported OS: {os_type}"}
-    
-    add_log_entry("INFO", f"Install result for {tool}: {result.get('status', 'unknown')}")
-    return result
-
-def install_tool_by_id(package_id, version="latest"):
-    """Install a specific package by its ID"""
-    add_log_entry("INFO", f"Install by ID request for package: {package_id} (version: {version})")
-    os_type = platform.system().lower()
-    if os_type == "windows":
-        result = install_windows_tool_by_id(package_id, version)
-    elif os_type == "darwin":
-        result = install_mac_tool(package_id, version)  # Mac doesn't have by_id function yet
-    elif os_type == "linux":
-        result = install_linux_tool(package_id,version)  # Linux doesn't have by_id function yet
-    else:
-        result = {"status": "error", "message": f"Unsupported OS: {os_type}"}
-    
-    add_log_entry("INFO", f"Install by ID result for {package_id}: {result.get('status', 'unknown')}")
-    return result
-
-def uninstall_tool(tool):
-    add_log_entry("INFO", f"Uninstall request for tool: {tool}")
-    os_type = platform.system().lower()
-    if os_type == "windows":
-        result = uninstall_windows_tool(tool)
-    elif os_type == "darwin":
-        result = uninstall_mac_tool(tool)
-    elif os_type == "linux":
-        result = uninstall_linux_tool(tool)
-    else:
-        result = {"status": "error", "message": f"Unsupported OS: {os_type}"}
-    
-    add_log_entry("INFO", f"Uninstall result for {tool}: {result.get('status', 'unknown')}")
-    return result
-
-def check_version(tool, version="latest"):
-    add_log_entry("INFO", f"Version check request for tool: {tool}")
-    os_type = platform.system().lower()
-    if os_type == "windows":
-        result = check_version_windows(tool, version)
-    elif os_type == "darwin":
-        result = check_version_mac(tool, version)
-    elif os_type == "linux":
-        result = check_version_linux(tool, version)
-    else:
-        result = {"status": "error", "message": f"Unsupported OS: {os_type}"}
-    
-    add_log_entry("INFO", f"Version check result for {tool}: {result.get('status', 'unknown')}")
-    return result
-
-def upgrade_tool(tool, version="latest"):
-    add_log_entry("INFO", f"Upgrade request for tool: {tool} (version: {version})")
-    os_type = platform.system().lower()
-    if os_type == "windows":
-        result = handle_tool_windows(tool, version)
-    elif os_type == "darwin":
-        result = handle_tool_mac(tool, version)
-    elif os_type == "linux":
-        result = handle_tool_linux(tool, version)
-    else:
-        result = {"status": "error", "message": f"Unsupported OS: {os_type}"}
-    
-    add_log_entry("INFO", f"Upgrade result for {tool}: {result.get('status', 'unknown')}")
-    return result
-
-def get_system_info():
-    add_log_entry("INFO", "System info request")
-    result = {
-        "os_type": platform.system(),
-        "os_version": platform.version(),
-        "machine": platform.machine(),
-        "python_version": platform.python_version(),
-        "cwd": os.getcwd(),
-        "user": os.getenv("USERNAME") or os.getenv("USER") or "unknown"
-    }
-    add_log_entry("INFO", "System info provided")
-    return result
-
-def get_server_logs(lines: int = 50):
-    """Get the last N log entries"""
-    return list(server_logs)[-lines:]
-
-<<<<<<< HEAD
-def handle_system_config(tool, action="check", value=None):
-    os_type = platform.system().lower()
-    if os_type == "windows":
-        from tools.system_config import windows as sys_tool
-    elif os_type == "linux":
-        from tools.system_config import linux as sys_tool
-    else:
-        return {"status": "error", "message": f"System config tools not implemented for {os_type}"}
-
-    if action == "check":
-        return sys_tool.check_env_variable(tool)
-    elif action == "set":
-        return sys_tool.set_env_variable(tool, value)
-    elif action == "append_to_path":
-        return sys_tool.append_to_path(tool)
-    elif action == "remove_from_path":
-        return sys_tool.remove_from_path(tool)
-    elif action == "is_port_open":
-        try:
-            return sys_tool.is_port_open(int(tool))
-        except ValueError:
-            return {"status": "error", "message": "Port must be an integer"}
-    elif action == "is_service_running":
-        return sys_tool.is_service_running(tool)
-    elif action == "remove_env":
-        return sys_tool.remove_env_variable(tool)
-    elif action == "list_env":
-        return sys_tool.list_env_variables()
-    else:
-        return {"status": "error", "message": f"Unknown system_config action: {action}"}
-
-=======
-def git_setup_dispatcher(action, repo_url="", branch="", username="", email="", dest_dir=""):
-    os_type = platform.system().lower()
-    if os_type == "darwin":
-        return perform_git_setup_mac(
-            action=action,
-            repo_url=repo_url,
-            branch=branch,
-            username=username,
-            email=email,
-            dest_dir=dest_dir
-        )
-    elif os_type == "linux":
-        return perform_git_setup_linux(
-            action=action,
-            repo_url=repo_url,
-            branch=branch,
-            username=username,
-            email=email,
-            dest_dir=dest_dir
-        )
-    else:
-        return {"status": "error", "message": f"Git setup is not supported on OS: {os_type}"}
->>>>>>> 5650fbd4
-
-# Task dispatch dictionary
-task_handlers = {
-    "install": install_tool,
-    "install_by_id": install_tool_by_id,
-    "uninstall": uninstall_tool,
-    "update": upgrade_tool,
-    "upgrade": upgrade_tool,
-    "version": check_version,
-<<<<<<< HEAD
-    "system_config": handle_system_config,
-=======
-    "git_setup": git_setup_dispatcher, 
->>>>>>> 5650fbd4
-}
-
 @app.post("/mcp/")
 async def mcp_endpoint(request: Request):
     try:
@@ -227,24 +11,10 @@
         logger.info(f"Method: {method}, Params: {params}")
 
         result = None
+
         if method == "tool_action_wrapper":
             task = params.get("task")
-<<<<<<< HEAD
-            tool = params.get("tool_name")
-            version = params.get("version", "latest")
 
-            handler = task_handlers.get(task)
-            
-            if handler:
-                # uninstall_tool expects only tool param, others also get version
-                if task == "system_config":
-                    action = params.get("action", "check")
-                    value = params.get("value", None)
-                    result = handler(tool, action, value)
-                elif task == "uninstall":
-                    result = handler(tool)
-=======
-            # --- Handle git_setup separately ---
             if task == "git_setup":
                 action = params.get("action")
                 repo_url = params.get("repo_url", "")
@@ -274,7 +44,6 @@
                         "action": action,
                         "message": f"Missing required fields: {', '.join(missing_fields)}"
                     }
->>>>>>> 5650fbd4
                 else:
                     try:
                         if os_type == "darwin":
@@ -298,18 +67,12 @@
                         else:
                             git_result = {"status": "error", "message": f"Git setup is not supported on OS: {os_type}"}
 
-                        # Wrap result in a consistent payload
-                        if isinstance(git_result, dict):
-                            details = git_result.copy()
-                        else:
-                            details = {"result": str(git_result)}
-
                         result = {
-                            "status": "error" if details.get("status") == "error" else "success",
+                            "status": "error" if git_result.get("status") == "error" else "success",
                             "action": action,
-                            "details": details
+                            "details": git_result
                         }
-                        add_log_entry("INFO", f"Git setup action '{action}' result: {result['status']}", {"action": action, "details": details})
+                        add_log_entry("INFO", f"Git setup action '{action}' result: {result['status']}", {"action": action, "details": git_result})
                     except Exception as e:
                         result = {
                             "status": "error",
@@ -317,25 +80,22 @@
                             "message": str(e)
                         }
                         add_log_entry("ERROR", f"Git setup action '{action}' failed: {str(e)}", {"action": action})
+
             else:
                 tool = params.get("tool_name")
                 version = params.get("version", "latest")
                 handler = task_handlers.get(task)
+
                 if handler:
-                    if task == "uninstall":
+                    if task == "system_config":
+                        action = params.get("action", "check")
+                        value = params.get("value", None)
+                        result = handler(tool, action, value)
+                    elif task == "uninstall":
                         result = handler(tool)
                     elif task == "install_by_id":
                         package_id = params.get("package_id")
                         result = handler(package_id, version)
-                    elif task == "git_setup":
-                        result = handler(
-                            action=params.get("action"),
-                            repo_url=params.get("repo_url", ""),
-                            branch=params.get("branch", ""),
-                            username=params.get("username", ""),
-                            email=params.get("email", ""),
-                            dest_dir=params.get("dest_dir", "")
-                        )
                     else:
                         result = handler(tool, version)
                 else:
@@ -364,13 +124,12 @@
             },
             media_type="application/json"
         )
+
     except Exception as e:
-        # Log the full traceback for debugging
         error_msg = f"Exception in mcp_endpoint: {e}"
         add_log_entry("ERROR", error_msg, {"traceback": traceback.format_exc()})
         logger.error(f"Exception in mcp_endpoint: {e}\n{traceback.format_exc()}")
 
-        # Return a JSON error response
         return JSONResponse(
             status_code=500,
             content={
@@ -382,19 +141,4 @@
                 }
             },
             media_type="application/json"
-        )
-
-def main():
-    """Main entry point for the MCP server."""
-    import argparse
-    parser = argparse.ArgumentParser(description="Start the MCP server")
-    parser.add_argument("--host", default="localhost", help="Host to bind to")
-    parser.add_argument("--port", type=int, default=8000, help="Port to bind to")
-    args = parser.parse_args()
-
-    add_log_entry("INFO", f"Starting MCP server on {args.host}:{args.port}")
-    logger.info(f"Starting MCP server on {args.host}:{args.port}")
-    uvicorn.run("mcp_server.mcp_server:app", host=args.host, port=args.port, reload=False)
-
-if __name__ == "__main__":
-    main()+        )