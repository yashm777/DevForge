# --- File: mcpserver.py ---
from fastapi import FastAPI, Request
from fastapi.responses import JSONResponse
import uvicorn
import platform
import os
import subprocess
import logging
import time
from datetime import datetime
from collections import deque
from tools.code_generator import generate_code
from tools.installers.mac import install_mac_tool
from tools.installers.windows import install_windows_tool, install_windows_tool_by_id
from tools.utils.name_resolver import resolve_tool_name
from tools.installers.linux import install_linux_tool
from tools.uninstallers.mac import uninstall_mac_tool
from tools.uninstallers.windows import uninstall_windows_tool
from tools.uninstallers.linux import uninstall_linux_tool
from tools.version_checkers.mac import check_version_mac_tool
from tools.version_checkers.windows import check_version as check_version_windows
from tools.version_checkers.linux import check_version as check_version_linux
from tools.upgraders.mac import upgrade_mac_tool
<<<<<<< HEAD
from tools.upgraders.windows import handle_tool as handle_tool_windows
from tools.upgraders.linux import handle_tool as handle_tool_linux
=======
from tools.upgraders.windows import handle_tool
from tools.upgraders.linux import handle_tool
>>>>>>> 01ed4a85

# Platform-specific VS Code extension imports
if platform.system().lower() == "darwin":
    from tools.installers.vscode_extension_mac import install_mac_vscode_extension as install_vscode_extension_tool, uninstall_mac_vscode_extension as uninstall_vscode_extension_tool
else:
    # Default to Windows version for Windows and Linux
    from tools.installers.vscode_extension import install_extension as install_vscode_extension_tool, uninstall_extension as uninstall_vscode_extension_tool

import traceback

# Configure logging
logging.basicConfig(level=logging.INFO)
logger = logging.getLogger(__name__)

# In-memory log storage
server_logs = deque(maxlen=1000)  # Keep last 1000 log entries

def _status_of(result, default: str = "unknown") -> str:
    """Safely extract a status string from various result shapes."""
    if isinstance(result, dict):
        return str(result.get("status", default))
    return default
    
def add_log_entry(level: str, message: str, details: dict = None):
    """Add a log entry to the in-memory log storage"""
    timestamp = datetime.now().strftime("%Y-%m-%d %H:%M:%S")
    log_entry = {
        "timestamp": timestamp,
        "level": level,
        "message": message,
        "details": details or {}
    }
    server_logs.append(log_entry)
    # Also log to console for debugging
    logger.info(f"[{timestamp}] {level.upper()}: {message}")

app = FastAPI()

# --- Dispatcher Functions ---
def install_tool(tool, version="latest"):
    add_log_entry("INFO", f"Install request for tool: {tool} (version: {version})")
    os_type = platform.system().lower()
    
    # Handle Linux-to-Windows package mapping
    if os_type == "windows":
       # Resolve a user/LLM-provided name to a generic Windows-friendly search term (no hardcoded IDs)
        resolved = resolve_tool_name(tool, "windows", version, "install")
        search_term = resolved.get("name", tool)
        add_log_entry("INFO", f"Resolved '{tool}' to Windows search term '{search_term}'")
        # Let the Windows installer perform a search and handle ambiguities
        result = install_windows_tool(search_term, version)
    elif os_type == "darwin":
        result = install_mac_tool(tool, version)
    elif os_type == "linux":
        result = install_linux_tool(tool, version)
    else:
        result = {"status": "error", "message": f"Unsupported OS: {os_type}"}
    
    add_log_entry("INFO", f"Install result for {tool}: {result.get('status', 'unknown')}")
    return result

def install_tool_by_id(package_id, version="latest"):
    """Install a specific package by its ID"""
    add_log_entry("INFO", f"Install by ID request for package: {package_id} (version: {version})")
    os_type = platform.system().lower()
    if os_type == "windows":
        result = install_windows_tool_by_id(package_id, version)
    elif os_type == "darwin":
        result = install_mac_tool(package_id, version)  # Mac doesn't have by_id function yet
    elif os_type == "linux":
        result = install_linux_tool(package_id,version)  # Linux doesn't have by_id function yet
    else:
        result = {"status": "error", "message": f"Unsupported OS: {os_type}"}
    
    add_log_entry("INFO", f"Install by ID result for {package_id}: {result.get('status', 'unknown')}")
    return result

def uninstall_tool(tool):
    add_log_entry("INFO", f"Uninstall request for tool: {tool}")
    os_type = platform.system().lower()
    if os_type == "windows":
        result = uninstall_windows_tool(tool)
    elif os_type == "darwin":
        result = uninstall_mac_tool(tool)
    elif os_type == "linux":
        result = uninstall_linux_tool(tool)
    else:
        result = {"status": "error", "message": f"Unsupported OS: {os_type}"}
    
    add_log_entry("INFO", f"Uninstall result for {tool}: {result.get('status', 'unknown')}")
    return result

def install_vscode_extension(extension_id):
    """Install a VSCode extension."""
    add_log_entry("INFO", f"VSCode extension install request for: {extension_id}")
    result = install_vscode_extension_tool(extension_id)
    add_log_entry("INFO", f"VSCode extension install result for {extension_id}: {result.get('status', 'unknown')}")
    return result

def uninstall_vscode_extension(extension_id):
    """Uninstall a VSCode extension."""
    add_log_entry("INFO", f"VSCode extension uninstall request for: {extension_id}")
    result = uninstall_vscode_extension_tool(extension_id)
    add_log_entry("INFO", f"VSCode extension uninstall result for {extension_id}: {result.get('status', 'unknown')}")
    return result

def check_version(tool, version="latest"):
    add_log_entry("INFO", f"Version check request for tool: {tool}")
    os_type = platform.system().lower()
    if os_type == "windows":
        result = check_version_windows(tool, version)
    elif os_type == "darwin":
        result = check_version_mac_tool(tool, version)
    elif os_type == "linux":
        result = check_version_linux(tool, version)
    else:
        result = {"status": "error", "message": f"Unsupported OS: {os_type}"}
    
    add_log_entry("INFO", f"Version check result for {tool}: {result.get('status', 'unknown')}")
    return result

def upgrade_tool(tool, version="latest"):
    add_log_entry("INFO", f"Upgrade request for tool: {tool} (version: {version})")
    os_type = platform.system().lower()
    if os_type == "windows":
        result = handle_tool_windows(tool, version)
    elif os_type == "darwin":
        result = upgrade_mac_tool(tool, version)
    elif os_type == "linux":
        result = handle_tool_linux(tool, version)
    else:
        result = {"status": "error", "message": f"Unsupported OS: {os_type}"}
    
    add_log_entry("INFO", f"Upgrade result for {tool}: {result.get('status', 'unknown')}")
    return result

def get_system_info():
    add_log_entry("INFO", "System info request")
    result = {
        "os_type": platform.system(),
        "os_version": platform.version(),
        "machine": platform.machine(),
        "python_version": platform.python_version(),
        "cwd": os.getcwd(),
        "user": os.getenv("USERNAME") or os.getenv("USER") or "unknown"
    }
    add_log_entry("INFO", "System info provided")
    return result

def get_server_logs(lines: int = 50):
    """Get the last N log entries"""
    return list(server_logs)[-lines:]

def handle_system_config(tool, action="check", value=None):
    os_type = platform.system().lower()
    if os_type == "windows":
        from tools.system_config import windows as sys_tool
    elif os_type == "linux":
        from tools.system_config import linux as sys_tool
    elif os_type == "darwin":  # macOS
        from tools.system_config import mac as sys_tool
    else:
        return {"status": "error", "message": f"System config tools not implemented for {os_type}"}

    if action == "check":
        return sys_tool.check_env_variable(tool)
    elif action == "set":
        return sys_tool.set_env_variable(tool, value)
    elif action == "append_to_path":
        return sys_tool.append_to_path(tool)
    elif action == "remove_from_path":
        return sys_tool.remove_from_path(tool)
    elif action == "is_port_open":
        try:
            return sys_tool.is_port_open(int(tool))
        except ValueError:
            return {"status": "error", "message": "Port must be an integer"}
    elif action == "is_service_running":
        return sys_tool.is_service_running(tool)
    elif action == "remove_env":
        return sys_tool.remove_env_variable(tool)
    elif action == "list_env":
        return sys_tool.list_env_variables()
    else:
        return {"status": "error", "message": f"Unknown system_config action: {action}"}


# Add this function to handle git_setup
def handle_git_setup(action, repo_url="", branch="", username="", email="", dest_dir="", pat=""):
    os_type = platform.system().lower()
    if os_type == "linux":
        try:
            from tools.git_configurator.linux import perform_git_setup
            return perform_git_setup(
                action=action,
                repo_url=repo_url,
                branch=branch,
                username=username,
                email=email,
                dest_dir=dest_dir,
                pat=pat
            )
        except Exception as e:
            return {"status": "error", "message": str(e)}
<<<<<<< HEAD
    elif os_type == "windows":
        try:
            from tools.git_configurator.windows import perform_git_setup
            return perform_git_setup(
                action=action,
                repo_url=repo_url,
                branch=branch,
                username=username,
                email=email,
                dest_dir=dest_dir,
                pat=pat
            )
        except Exception as e:
            return {"status": "error", "message": str(e)}

=======
>>>>>>> 01ed4a85
    elif os_type == "darwin":  # macOS
        try:
            from tools.git_configurator.mac import perform_git_setup
            return perform_git_setup(
                action=action,
                repo_url=repo_url,
                branch=branch,
                username=username,
                email=email,
                dest_dir=dest_dir,
                pat=pat
            )
        except Exception as e:
            return {"status": "error", "message": str(e)}
    else:
        return {"status": "error", "message": f"Git setup is not supported on OS: {os_type}"}

# Task dispatch dictionary
task_handlers = {
    "install": install_tool,
    "install_by_id": install_tool_by_id,
    "uninstall": uninstall_tool,
    "update": upgrade_tool,
    "upgrade": upgrade_tool,
    "version": check_version,
    "system_config": handle_system_config,
    "install_vscode_extension": install_vscode_extension,
    "uninstall_vscode_extension": uninstall_vscode_extension,
    "git_setup": handle_git_setup,
}

@app.post("/mcp/")
async def mcp_endpoint(request: Request):
    try:
        req = await request.json()
        add_log_entry("INFO", f"Incoming MCP request: {req.get('method', 'unknown')}", {"request": req})

        method = req.get("method")
        params = req.get("params", {})
        id_ = req.get("id")

        logger.info(f"Method: {method}, Params: {params}")

        result = None
        if method == "tool_action_wrapper":
            task = params.get("task")
            handler = task_handlers.get(task)
            
            if handler:
                if task == "system_config":
                    tool = params.get("tool_name")
                    action = params.get("action", "check")
                    value = params.get("value", None)
                    result = handler(tool, action, value)
                elif task == "uninstall":
                    tool = params.get("tool_name")
                    result = handler(tool)
                elif task == "install_vscode_extension":
                    extension_id = params.get("extension_id") or params.get("tool_name")
                    result = handler(extension_id)
                elif task == "uninstall_vscode_extension":
                    extension_id = params.get("extension_id") or params.get("tool_name")
                    result = handler(extension_id)
                elif task == "git_setup":
                    action = params.get("action")
                    repo_url = params.get("repo_url", "")
                    branch = params.get("branch", "")
                    username = params.get("username", "")
                    email = params.get("email", "")
                    dest_dir = params.get("dest_dir", "")
                    pat = params.get("pat", "")
                    result = handler(action, repo_url, branch, username, email, dest_dir, pat)
                else:
                    tool = params.get("tool_name")
                    version = params.get("version", "latest")
                    result = handler(tool, version)
            else:
                result = {"status": "error", "message": f"Unknown task: {task}"}

        elif method == "generate_code":
            description = params.get("description")
            result = generate_code(description)

        elif method == "info://server":
            result = get_system_info()

        elif method == "get_logs":
            lines = params.get("lines", 50)
            result = {"logs": get_server_logs(lines)}
            
        elif method == "install_vscode_extension":
            extension_id = params.get("extension_id") or params.get("tool_name")
            result = install_vscode_extension(extension_id)
            
        elif method == "uninstall_vscode_extension":
            extension_id = params.get("extension_id") or params.get("tool_name")
            result = uninstall_vscode_extension(extension_id)

        else:
            result = {"status": "error", "message": f"Unknown method: {method}"}

        add_log_entry("INFO", f"MCP response for {method}: {result.get('status', 'success')}")
        return JSONResponse(
            content={
                "jsonrpc": "2.0",
                "id": id_,
                "result": result
            },
            media_type="application/json"
        )
    except Exception as e:
        # Log the full traceback for debugging
        error_msg = f"Exception in mcp_endpoint: {e}"
        add_log_entry("ERROR", error_msg, {"traceback": traceback.format_exc()})
        logger.error(f"Exception in mcp_endpoint: {e}\n{traceback.format_exc()}")

        # Return a JSON error response
        return JSONResponse(
            status_code=500,
            content={
                "jsonrpc": "2.0",
                "id": None,
                "error": {
                    "code": 500,
                    "message": f"Internal Server Error: {str(e)}"
                }
            },
            media_type="application/json"
        )

def main():
    """Main entry point for the MCP server."""
    import argparse
    parser = argparse.ArgumentParser(description="Start the MCP server")
    parser.add_argument("--host", default="localhost", help="Host to bind to")
    parser.add_argument("--port", type=int, default=8000, help="Port to bind to")
    args = parser.parse_args()

    add_log_entry("INFO", f"Starting MCP server on {args.host}:{args.port}")
    logger.info(f"Starting MCP server on {args.host}:{args.port}")
    uvicorn.run("mcp_server.mcp_server:app", host=args.host, port=args.port, reload=False)

if __name__ == "__main__":
    main()<|MERGE_RESOLUTION|>--- conflicted
+++ resolved
@@ -21,13 +21,8 @@
 from tools.version_checkers.windows import check_version as check_version_windows
 from tools.version_checkers.linux import check_version as check_version_linux
 from tools.upgraders.mac import upgrade_mac_tool
-<<<<<<< HEAD
 from tools.upgraders.windows import handle_tool as handle_tool_windows
 from tools.upgraders.linux import handle_tool as handle_tool_linux
-=======
-from tools.upgraders.windows import handle_tool
-from tools.upgraders.linux import handle_tool
->>>>>>> 01ed4a85
 
 # Platform-specific VS Code extension imports
 if platform.system().lower() == "darwin":
@@ -232,7 +227,6 @@
             )
         except Exception as e:
             return {"status": "error", "message": str(e)}
-<<<<<<< HEAD
     elif os_type == "windows":
         try:
             from tools.git_configurator.windows import perform_git_setup
@@ -247,9 +241,6 @@
             )
         except Exception as e:
             return {"status": "error", "message": str(e)}
-
-=======
->>>>>>> 01ed4a85
     elif os_type == "darwin":  # macOS
         try:
             from tools.git_configurator.mac import perform_git_setup
