import openai
import json
import sys
import os
import logging
from typing import Dict, Any, Optional, List
from dotenv import load_dotenv

# Load environment variables from .env file
load_dotenv()

logging.basicConfig(level=logging.INFO)
logger = logging.getLogger(__name__)

OPENAI_API_KEY = os.getenv("OPENAI_API_KEY")

# Available tools and their schemas
AVAILABLE_TOOLS = {
    "install": {
        "description": "Install a development tool or package",
        "params": {
            "tool_name": "Name of the tool to install (e.g., docker, nodejs, python)",
            "version": "Version to install (optional, defaults to latest)"
        }
    },
    "uninstall": {
        "description": "Uninstall a development tool or package",
        "params": {
            "tool_name": "Name of the tool to uninstall"
        }
    },
    "update": {
        "description": "Update a development tool or package",
        "params": {
            "tool_name": "Name of the tool to update",
            "version": "Version to update to (optional, defaults to latest)"
        }
    },
    "version": {
        "description": "Check the version of a development tool",
        "params": {
            "tool_name": "Name of the tool to check version for"
        }
    },
    "info://server": {
        "description": "Get system/server information",
        "params": {}
    },
    "generate_code": {
        "description": "Generate code from a description using GPT-4o",
        "params": {
            "description": "Description of the code to generate"
        }
    },
    "system_config": {
        "description": "Perform system configuration tasks like checking env vars or modifying PATH",
        "params": {
            "action": "The system_config action to perform (e.g. check, set, append_to_path, remove_from_path, is_port_open, is_service_running, remove_env, list_env)",
            "tool_name": "The name of the variable, service, or path to act on",
            "value": "Optional value (used with 'set')"
        }
    },
    "install_vscode_extension": {
        "description": "Install a VSCode extension",
        "params": {
            "tool_name": "The ID of the extension to install (e.g., 'ms-python.python')"
        }
    },
    "uninstall_vscode_extension": {
        "description": "Uninstall a VSCode extension",
        "params": {
            "tool_name": "The ID of the extension to uninstall (e.g., 'ms-python.python')"
        }
<<<<<<< HEAD
    },
    "git_setup": {
        "description": "Perform git-related tasks such as cloning, switching branches, generating SSH keys, adding SSH keys to GitHub, or checking SSH authentication.",
        "params": {
            "action": "The git action to perform (clone, switch_branch, generate_ssh_key, add_ssh_key, check_ssh_key_auth)",
            "repo_url": "URL of the Git repository to clone (required for clone)",
            "dest_dir": "Destination directory (optional, for clone and switch_branch)",
            "branch": "Branch name (optional, for clone and switch_branch)",
            "username": "GitHub username (optional, for switch_branch)",
            "email": "Email address (optional, for generate_ssh_key, add_ssh_key, switch_branch)",
            "pat": "GitHub Personal Access Token (optional, for add_ssh_key)"
        }
=======
>>>>>>> cc46e6a2
    }

}

def build_prompt(user_input: str) -> str:
    """Constructs a prompt that guides GPT to generate a valid tool call, with extended guidance."""
    tool_docs = json.dumps(AVAILABLE_TOOLS, indent=2)

    additional_guidance = """
# Additional Guidelines:
- When users provide ambiguous tool names, map them to actual package names used by Linux package managers like APT.
- Interpret phrases like "get me X", "download X", "I need X", "install X for me" as install commands.
- Examples of name resolution:
  - "java" → "default-jdk"
  - "node" or "nodejs" → "nodejs"
  - "python" → "python3"
  - "gcc" → "gcc"
  - "vscode" → "code"
  - "nvim" or "neovim" → "neovim"
  - "docker" → "docker.io"
  - "jdk" → "default-jdk"
  - "intellij" → "intellij-idea-community"
  - "pycharm" → "pycharm-community"
  - "eclipse" → "eclipse"
  - "git" → "git"
  - "maven" → "maven"
  - "gradle" → "gradle"
- Always return the base package name commonly used on Ubuntu/Debian systems; do not include OS-specific variants.
- For version-specific installs, append the version number as part of the package name when specified, for example:
  - "java 11" → "openjdk-11-jdk"
  - "python 3.9" → "python3.9"
- If version is not specified or is "latest", use the default package name.
- If the package is not available via standard package managers and appears to be a known tool, provide a field called "manual_url" with the official website for manual installation.
- Return only a single valid JSON object with keys "method" and "params".
- Do NOT include any explanations, aliases, markdown, or code blocks in the response.
"""

    return (
        "You are an AI assistant that converts natural language developer requests into structured tool calls.\n\n"
        f"The tools available are defined below in JSON:\n{tool_docs}\n\n"
        "IMPORTANT: For install, uninstall, update, and version actions, use method 'tool_action_wrapper' "
        "with params containing 'task' and 'tool_name'.\n"
        "For system info, use method 'info://server' with empty params.\n"
        "For code generation, use method 'generate_code' with 'description' param.\n\n"
        "Examples:\n"
        "- Install: {'method': 'tool_action_wrapper', 'params': {'task': 'install', 'tool_name': 'docker'}}\n"
        "- 'Get me docker': {'method': 'tool_action_wrapper', 'params': {'task': 'install', 'tool_name': 'docker'}}\n"
        "- 'I need python': {'method': 'tool_action_wrapper', 'params': {'task': 'install', 'tool_name': 'python3'}}\n"
        "- Version check: {'method': 'tool_action_wrapper', 'params': {'task': 'version', 'tool_name': 'python'}}\n"
        "- System info: {'method': 'info://server', 'params': {}}\n"
        "- Generate code: {'method': 'generate_code', 'params': {'description': 'hello world function'}}\n"
        "- System config: {'method': 'tool_action_wrapper', 'params': {'task': 'system_config', 'action': 'check', 'tool_name': 'JAVA_HOME'}}\n"
        "- Git setup (clone): {'method': 'tool_action_wrapper', 'params': {'task': 'git_setup', 'action': 'clone', 'repo_url': 'git@github.com:user/repo.git', 'dest_dir': '/path/to/dir'}}\n"
        "- Git setup (generate SSH key): {'method': 'tool_action_wrapper', 'params': {'task': 'git_setup', 'action': 'generate_ssh_key', 'email': 'user@example.com'}}\n"
        f"{additional_guidance}\n\n"
        "Given the user's instruction, identify the correct tool(s) and return a JSON object if only one action is required, or a JSON array if multiple actions are needed.\n"
        "DO NOT return multiple objects separated by commas. DO NOT include extra text, explanations, markdown, or comments. ONLY return valid JSON.\n\n"
        f"User input: \"{user_input}\""

    )

def parse_user_command(user_input: str) -> Dict[str, Any]:
    """Parses user input into a structured tool command using OpenAI API."""
    if not OPENAI_API_KEY:
        return {
            "error": "OpenAI API key not set. Please set OPENAI_API_KEY environment variable.",
            "fallback": "Try using specific commands like 'install docker' or 'check version nodejs'"
        }

    try:
        client = openai.OpenAI(api_key=OPENAI_API_KEY)
        prompt = build_prompt(user_input)

        logging.debug("Sending prompt to OpenAI...")
        response = client.chat.completions.create(
            model="gpt-4o-mini",
            messages=[
                {"role": "system", "content": "You are an AI command parser. Return only valid JSON."},
                {"role": "user", "content": prompt}
            ],
            temperature=0,
            max_tokens=200
        )

        raw_response = response.choices[0].message.content.strip()
        logging.debug(f"Raw response: {raw_response}")

        # Strip Markdown if present
        if raw_response.startswith("```json"):
            raw_response = raw_response[7:]
        elif raw_response.startswith("```"):
            raw_response = raw_response[3:]
        if raw_response.endswith("```"):
            raw_response = raw_response[:-3].strip()

        # ✅ Primary parse attempt
        try:
            return json.loads(raw_response)
        except json.JSONDecodeError as e:
            # ✅ Fallback: Detect multiple JSON objects and wrap in array
            if raw_response.count('"method"') > 1 and not raw_response.strip().startswith('['):
                fixed_response = "[" + raw_response.replace("}\n,", "},") + "]"
                try:
                    return json.loads(fixed_response)
                except json.JSONDecodeError as inner_e:
                    logging.error(f"Fallback parsing also failed: {inner_e}")

            logging.error(f"Failed to parse JSON from OpenAI response: {e}\nRaw response: {raw_response}")
            return {"error": "Failed to parse JSON from OpenAI response.", "raw_response": raw_response}

    except Exception as e:
        logging.error(f"OpenAI API call failed: {e}")
        return {"error": f"OpenAI API call failed: {e}"}


def get_command_suggestions() -> list:
    """Return a list of available commands and their descriptions."""
    suggestions = []
    for cmd, meta in AVAILABLE_TOOLS.items():
        suggestions.append({
            "command": cmd,
            "description": meta.get("description", "")
        })
    return suggestions


def generate_smart_tool_url(tool_name: str) -> str:
    if not OPENAI_API_KEY:
        return f"https://www.google.com/search?q=download+{tool_name.replace(' ', '+')}+official"

    try:
        client = openai.OpenAI(api_key=OPENAI_API_KEY)
        prompt = (
            f"You are helping a developer locate the most appropriate and official website or trusted source to download or learn more about a tool called '{tool_name}'."
"If the tool is well-known (e.g., Java, Docker, IntelliJ), return the best URL — preferably the official website, trusted package repository (like apt, brew, snap), or GitHub page."
"If the tool is less known, research and return the most relevant and safe-looking link. You may include the GitHub repo, docs, or publisher's page — whichever looks best."
"If the tool name is very unclear, gibberish, or seems unrelated to software (e.g., 'carrot3000'), respond with a short note saying it doesn't appear to be a recognized tool."
"Return only the single most appropriate URL or response."
        )

        response = client.chat.completions.create(
            model="gpt-4o-mini",
            messages=[
                {"role": "system", "content": "You are a developer assistant helping find trusted URLs."},
                {"role": "user", "content": prompt}
            ],
            temperature=0.2,
            max_tokens=100
        )

        reply = response.choices[0].message.content.strip()
        # Return the URL directly if it's valid
        if reply.lower().startswith("http"):
            return reply
        return f"No trusted download link found: {reply}"

    except Exception as e:
        logger.error(f"Smart tool URL generation failed: {e}")
        return f"https://www.google.com/search?q=download+{tool_name.replace(' ', '+')}+official"<|MERGE_RESOLUTION|>--- conflicted
+++ resolved
@@ -71,7 +71,6 @@
         "params": {
             "tool_name": "The ID of the extension to uninstall (e.g., 'ms-python.python')"
         }
-<<<<<<< HEAD
     },
     "git_setup": {
         "description": "Perform git-related tasks such as cloning, switching branches, generating SSH keys, adding SSH keys to GitHub, or checking SSH authentication.",
@@ -84,8 +83,7 @@
             "email": "Email address (optional, for generate_ssh_key, add_ssh_key, switch_branch)",
             "pat": "GitHub Personal Access Token (optional, for add_ssh_key)"
         }
-=======
->>>>>>> cc46e6a2
+
     }
 
 }
