--- conflicted
+++ resolved
@@ -89,17 +89,6 @@
     """Initialize global instances"""
     global mcp_client
     if mcp_client is None:
-        # Ensure MCP server is running before creating client
-<<<<<<< HEAD
-        with console.status("[bold yellow]Checking MCP server status..."):
-            started = ensure_server_running()
-            if not started:
-                console.print("[red]Failed to start MCP server. See error output above for details.[/red]")
-                return False
-            else:
-                console.print("[green]✓ MCP server is running[/green]")
-        mcp_client = HTTPMCPClient()
-=======
         try:
             with console.status("[bold yellow]Checking MCP server status..."):
                 started, error_message = ensure_server_running()
@@ -116,8 +105,8 @@
             console.print("[red]Exception while starting MCP server:[/red]")
             console.print(traceback.format_exc())
             return False
->>>>>>> be9c768d
     return True
+
 
 @app.command()
 def run(
