--- conflicted
+++ resolved
@@ -318,7 +318,6 @@
                                     "version": version
                                 })
                                 formatted_result = format_result(result2)
-<<<<<<< HEAD
                                 display_name = get_display_name(selected['name'])
                                 
                                 # Check if this is a Mac-specific result with JAVA_HOME path
@@ -400,121 +399,103 @@
                                     # Default behavior for non-Mac or non-Java installs
                                     console.print(Panel(formatted_result, title=f"Step {i}: Install {display_name}", border_style="green"))
 
-=======
-                                console.print(Panel(formatted_result, title=f"Install {selected['name']}", border_style="green"))
->>>>>>> cc46e6a2
                             else:
                                 console.print("[red]Invalid selection. Aborting.[/red]")
                         except (ValueError, KeyboardInterrupt):
                             console.print("[red]Invalid input or cancelled. Aborting.[/red]")
                     else:
                         console.print("[red]No package options found in ambiguous result.[/red]")
-                else:
-                    formatted_result = format_result(result)
-<<<<<<< HEAD
-                    display_name = get_display_name(tool_name)
+               else:
+    formatted_result = format_result(result)
+    display_name = get_display_name(tool_name)
+    
+    # Check if this is a Mac Java installation (simple detection)
+    is_mac_java = (tool_name in ["java", "default-jdk"] and 
+                 isinstance(result, dict) and "result" in result and
+                 isinstance(result["result"], dict) and
+                 any('/opt/homebrew/' in str(v) for v in result["result"].values()))
+    
+    if is_mac_java:
+        # Extract JAVA_HOME path for Mac
+        java_home_path = None
+        for k, v in result["result"].items():
+            if isinstance(v, str) and '/opt/homebrew/Cellar/openjdk' in v:
+                match = re.search(r'/opt/homebrew/Cellar/openjdk@?\d*/[^/\s]+/libexec/openjdk\.jdk/Contents/Home', v)
+                if match:
+                    java_home_path = match.group(0)
+                    break
+        
+        if java_home_path:
+            clean_status = format_result(result, is_mac_java_check=True)
+            console.print(Panel(clean_status, title=f"Step {i}: Install {display_name}", border_style="green"))
+            
+            console.print(f"\n[bold cyan]🔧 Updating shell configuration automatically...[/bold cyan]")
+            
+            try:
+                subprocess.run([
+                    'sed', '-i', '', 
+                    's/^export JAVA_HOME="\\/opt\\/homebrew\\/opt\\/openjdk"/# Java 24 (old) - export JAVA_HOME="\\/opt\\/homebrew\\/opt\\/openjdk"/',
+                    os.path.expanduser('~/.zshrc')
+                ], check=True, capture_output=True)
+                
+                subprocess.run([
+                    'sed', '-i', '',
+                    's/^export PATH="\\/opt\\/homebrew\\/opt\\/openjdk\\/bin:/# Java 24 (old) - export PATH="\\/opt\\/homebrew\\/opt\\/openjdk\\/bin:/',
+                    os.path.expanduser('~/.zshrc')
+                ], check=True, capture_output=True)
+                
+                with open(os.path.expanduser('~/.zshrc'), 'a') as f:
+                    version_match = re.search(r'openjdk@?(\d+)', java_home_path)
+                    version_label = version_match.group(1) if version_match else "current"
                     
-                    # Check if this is a Mac Java installation (simple detection)
-                    is_mac_java = (tool_name in ["java", "default-jdk"] and 
-                                 isinstance(result, dict) and "result" in result and
-                                 isinstance(result["result"], dict) and
-                                 any('/opt/homebrew/' in str(v) for v in result["result"].values()))
-                    
-                    if is_mac_java:
-                        # Extract JAVA_HOME path for Mac
-                        java_home_path = None
-                        for k, v in result["result"].items():
-                            if isinstance(v, str) and '/opt/homebrew/Cellar/openjdk' in v:
-                                # Extract the full path to openjdk.jdk/Contents/Home
-                                match = re.search(r'/opt/homebrew/Cellar/openjdk@?\d*/[^/\s]+/libexec/openjdk\.jdk/Contents/Home', v)
-                                if match:
-                                    java_home_path = match.group(0)
-                                    break
-                        
-                        if java_home_path:
-                            # For Mac Java installs, show clean status and separate commands
-                            clean_status = format_result(result, is_mac_java_check=True)
-                            console.print(Panel(clean_status, title=f"Step {i}: Install {display_name}", border_style="green"))
-                            
-                            # Automatically update the zshrc file
-                            console.print(f"\n[bold cyan]� Updating shell configuration automatically...[/bold cyan]")
-                            
-                            try:
-                                # Comment out old Java configuration
-                                subprocess.run([
-                                    'sed', '-i', '', 
-                                    's/^export JAVA_HOME="\\/opt\\/homebrew\\/opt\\/openjdk"/# Java 24 (old) - export JAVA_HOME="\\/opt\\/homebrew\\/opt\\/openjdk"/',
-                                    os.path.expanduser('~/.zshrc')
-                                ], check=True, capture_output=True)
-                                
-                                subprocess.run([
-                                    'sed', '-i', '',
-                                    's/^export PATH="\\/opt\\/homebrew\\/opt\\/openjdk\\/bin:/# Java 24 (old) - export PATH="\\/opt\\/homebrew\\/opt\\/openjdk\\/bin:/',
-                                    os.path.expanduser('~/.zshrc')
-                                ], check=True, capture_output=True)
-                                
-                                # Add Java configuration with dynamic version detection
-                                with open(os.path.expanduser('~/.zshrc'), 'a') as f:
-                                    # Extract version number from java_home_path for labeling
-                                    version_match = re.search(r'openjdk@?(\d+)', java_home_path)
-                                    version_label = version_match.group(1) if version_match else "current"
-                                    
-                                    f.write(f'\n# Java {version_label} (current)\n')
-                                    f.write(f'export JAVA_HOME={java_home_path}\n')
-                                    f.write(f'export PATH="{java_home_path}/bin:$PATH"\n')
-                                
-                                console.print("Shell configuration updated successfully")
-                                console.print(f"\n[bold yellow]Final step - Copy and run this command:[/bold yellow]")
-                                print(f"\033[32msource ~/.zshrc\033[0m")
-                                console.print("")
-                                
-                            except Exception as e:
-                                console.print(f"[red]Error updating shell configuration: {e}[/red]")
-                                console.print(f"\n[bold cyan]Please run these commands manually:[/bold cyan]")
-                                
-                                # Extract version for manual commands
-                                version_match = re.search(r'openjdk@?(\d+)', java_home_path)
-                                version_label = version_match.group(1) if version_match else "current"
-                                
-                                print(f"\033[32m# Comment out old Java configuration\033[0m")
-                                print(f"\033[32msed -i '' 's/^export JAVA_HOME=\"\\/opt\\/homebrew\\/opt\\/openjdk\"/# Java 24 (old) - export JAVA_HOME=\"\\/opt\\/homebrew\\/opt\\/openjdk\"/' ~/.zshrc\033[0m")
-                                print(f"\033[32msed -i '' 's/^export PATH=\"\\/opt\\/homebrew\\/opt\\/openjdk\\/bin:/# Java 24 (old) - export PATH=\"\\/opt\\/homebrew\\/opt\\/openjdk\\/bin:/' ~/.zshrc\033[0m")
-                                print(f"\033[32m# Add Java {version_label} configuration\033[0m")
-                                print(f"\033[32mecho '# Java {version_label} (current)' >> ~/.zshrc\033[0m")
-                                print(f"\033[32mecho 'export JAVA_HOME={java_home_path}' >> ~/.zshrc\033[0m")
-                                print(f"\033[32mecho 'export PATH=\"{java_home_path}/bin:$PATH\"' >> ~/.zshrc\033[0m")
-                                print(f"\033[32msource ~/.zshrc\033[0m")
-                                console.print("")
-                        else:
-                            # Fallback to default display
-                            console.print(Panel(formatted_result, title=f"Step {i}: Install {display_name}", border_style="green"))
-                    else:
-                        # Default behavior for non-Mac or non-Java installs
-                        console.print(Panel(formatted_result, title=f"Step {i}: Install {display_name}", border_style="green"))
-
-=======
-                    console.print(Panel(formatted_result, title=f"Install {tool_name}", border_style="green"))
-                continue
-            
-            if method == "install_vscode_extension":
-                extension_id = params.get("extension_id") or params.get("tool_name")
-                result = mcp_client.call_jsonrpc("tool_action_wrapper", {
-                    "task": "install_vscode_extension",
-                    "extension_id": extension_id
-                })
-                formatted_result = format_result(result)
-                console.print(Panel(formatted_result, title=f"Install VSCode Extension", border_style="green"))
-                continue
-                
-            if method == "uninstall_vscode_extension":
-                extension_id = params.get("extension_id") or params.get("tool_name")
-                result = mcp_client.call_jsonrpc("uninstall_vscode_extension", {
-                    "extension_id": extension_id
-                })
-                formatted_result = format_result(result)
-                console.print(Panel(formatted_result, title=f"Uninstall VSCode Extension", border_style="green"))
->>>>>>> cc46e6a2
-                continue
+                    f.write(f'\n# Java {version_label} (current)\n')
+                    f.write(f'export JAVA_HOME={java_home_path}\n')
+                    f.write(f'export PATH="{java_home_path}/bin:$PATH"\n')
+                
+                console.print("Shell configuration updated successfully")
+                console.print(f"\n[bold yellow]Final step - Copy and run this command:[/bold yellow]")
+                print(f"\033[32msource ~/.zshrc\033[0m\n")
+                
+            except Exception as e:
+                console.print(f"[red]Error updating shell configuration: {e}[/red]")
+                console.print(f"\n[bold cyan]Please run these commands manually:[/bold cyan]")
+                
+                version_match = re.search(r'openjdk@?(\d+)', java_home_path)
+                version_label = version_match.group(1) if version_match else "current"
+                
+                print(f"\033[32m# Comment out old Java configuration\033[0m")
+                print(f"\033[32msed -i '' 's/^export JAVA_HOME=\"\\/opt\\/homebrew\\/opt\\/openjdk\"/# Java 24 (old) - export JAVA_HOME=\"\\/opt\\/homebrew\\/opt\\/openjdk\"/' ~/.zshrc\033[0m")
+                print(f"\033[32msed -i '' 's/^export PATH=\"\\/opt\\/homebrew\\/opt\\/openjdk\\/bin:/# Java 24 (old) - export PATH=\"\\/opt\\/homebrew\\/opt\\/openjdk\\/bin:/' ~/.zshrc\033[0m")
+                print(f"\033[32m# Add Java {version_label} configuration\033[0m")
+                print(f"\033[32mecho '# Java {version_label} (current)' >> ~/.zshrc\033[0m")
+                print(f"\033[32mecho 'export JAVA_HOME={java_home_path}' >> ~/.zshrc\033[0m")
+                print(f"\033[32mecho 'export PATH=\"{java_home_path}/bin:$PATH\"' >> ~/.zshrc\033[0m")
+                print(f"\033[32msource ~/.zshrc\033[0m\n")
+        else:
+            console.print(Panel(formatted_result, title=f"Step {i}: Install {display_name}", border_style="green"))
+    else:
+        console.print(Panel(formatted_result, title=f"Step {i}: Install {display_name}", border_style="green"))
+
+# VSCode extension install logic (from test_4)
+if method == "install_vscode_extension":
+    extension_id = params.get("extension_id") or params.get("tool_name")
+    result = mcp_client.call_jsonrpc("tool_action_wrapper", {
+        "task": "install_vscode_extension",
+        "extension_id": extension_id
+    })
+    formatted_result = format_result(result)
+    console.print(Panel(formatted_result, title=f"Install VSCode Extension", border_style="green"))
+    continue
+
+if method == "uninstall_vscode_extension":
+    extension_id = params.get("extension_id") or params.get("tool_name")
+    result = mcp_client.call_jsonrpc("uninstall_vscode_extension", {
+        "extension_id": extension_id
+    })
+    formatted_result = format_result(result)
+    console.print(Panel(formatted_result, title=f"Uninstall VSCode Extension", border_style="green"))
+    continue
+
 
             # Code generation case
             if method == "generate_code":
@@ -692,8 +673,4 @@
     app()
 
 if __name__ == "__main__":
-<<<<<<< HEAD
-    main()
-=======
-    main()
->>>>>>> cc46e6a2
+    main()